--- conflicted
+++ resolved
@@ -201,12 +201,6 @@
 kubeconfig
 .kube/config
 
-<<<<<<< HEAD
-.vscode/*
-
-/logs
-/logs/*
-=======
 # Azure
 .azure/
 
@@ -281,5 +275,4 @@
 
 /node_modules
 /.pnp
-.pnp.js
->>>>>>> ce49a269
+.pnp.js