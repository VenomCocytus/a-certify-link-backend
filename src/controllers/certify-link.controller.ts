--- conflicted
+++ resolved
@@ -17,8 +17,6 @@
      */
     async searchOrassPolicies(req: AuthenticatedRequest, res: Response): Promise<void> {
         const searchDto: SearchOrassPoliciesDto = {
-            //TODO: If Office and organization codes are submitted look for them
-            //TODO: If the triple is submit, look for the corresponding policies
             policyNumber: req.query.policyNumber as string,
             applicantCode: req.query.applicantCode as string,
             endorsementNumber: req.query.endorsementNumber as string,
@@ -48,16 +46,18 @@
      * @route POST /certify-link/certificates/create
      */
     async createEditionRequestFromOrassPolicy(req: AuthenticatedRequest, res: Response): Promise<void> {
-        const userId = req.user?.id;
-        if (!userId) {
-            res.status(401).json({
-                message: 'User authentication required',
-                error: 'Missing user ID'
-            });
-            return;
-        }
-
-        const result = await this.certifyLinkService.createEditionRequest(req.body, userId);
+        const createEditionRequest: CreateEditionFromOrassDataRequest = req.body;
+        const userId = req.user?.id;
+
+        if (!userId) {
+            res.status(401).json({
+                message: 'User authentication required',
+                error: 'Missing user ID'
+            });
+            return;
+        }
+
+        const result = await this.certifyLinkService.createEditionRequest(createEditionRequest, userId);
 
         res.status(201).json({
             message: 'Certificate production created successfully from ORASS policy',
@@ -201,11 +201,7 @@
      * Get a certificate download link by ASACI certificate reference/ID (POST version for body data)
      * @route POST /certify-link/certificates/download-link
      */
-<<<<<<< HEAD
-    async getCertificateDownloadLink(req: AuthenticatedRequest, res: Response): Promise<void> {
-=======
     async getEditionRequestDownloadLink(req: AuthenticatedRequest, res: Response): Promise<void> {
->>>>>>> ce49a269
         const certificateReference = req.params.reference;
         const userId = req.user?.id;
 
