--- conflicted
+++ resolved
@@ -5,15 +5,9 @@
     IsNotEmpty,
     IsNumber,
     IsOptional,
-<<<<<<< HEAD
-    IsString, Max,
-    MaxLength,
-    Min, ValidateIf, ValidateNested
-=======
     IsString, Matches,
     Max,
     Min, ValidateIf
->>>>>>> ce49a269
 } from "class-validator";
 import { Transform, Type } from 'class-transformer';
 import {
@@ -109,13 +103,13 @@
 
     @IsString({message: 'Le téléphone du souscripteur doit être une chaîne de caractères.'})
     @IsNotEmpty({message: 'Le téléphone du souscripteur est requis.'})
+    @Matches(/^\+?[1-9]\d{1,14}$/, {message: 'Le numéro de téléphone du souscripteur doit être un numéro valide (format international recommandé).'})
     subscriberPhone: string;
 
     @IsEmail({}, {message: 'L\'adresse email du souscripteur doit être valide.'})
     @IsNotEmpty({message: 'L\'email du souscripteur est requis.'})
     subscriberEmail: string;
 
-    @IsOptional()
     @IsString({message: 'La boîte postale du souscripteur doit être une chaîne de caractères.'})
     @IsNotEmpty({message: 'La boîte postale du souscripteur est requise.'})
     subscriberPoBox: string;
@@ -127,6 +121,7 @@
 
     @IsString({message: 'Le téléphone de l\'assuré doit être une chaîne de caractères.'})
     @IsNotEmpty({message: 'Le téléphone de l\'assuré est requis.'})
+    @Matches(/^\+?[1-9]\d{1,14}$/, {message: 'Le numéro de téléphone de l\'assuré doit être un numéro valide (format international recommandé).'})
     insuredPhone: string;
 
     @IsEmail({}, {message: 'L\'adresse email de l\'assuré doit être valide.'})
@@ -181,21 +176,19 @@
     @Type(() => Number)
     vehicleSeats: number;
 
-    @IsOptional()
     @IsNumber({}, {message: 'La puissance fiscale doit être un nombre.'})
+    @IsNotEmpty({message: 'La puissance fiscale est requise.'})
     @Min(1, {message: 'La puissance fiscale doit être au moins 1.'})
     @Max(50, {message: 'La puissance fiscale ne peut pas être supérieure à 50.'})
     @Type(() => Number)
     vehicleFiscalPower: number;
 
-    @IsOptional()
     @IsNumber({}, {message: 'La charge utile doit être un nombre.'})
     @Min(0, {message: 'La charge utile ne peut pas être négative.'})
     @Max(100000, {message: 'La charge utile ne peut pas être supérieure à 100000.'})
     @Type(() => Number)
     vehicleUsefulLoad: number;
 
-    @IsOptional()
     @IsNumber({}, {message: 'La réduction flotte doit être un nombre.'})
     @Min(0, {message: 'La réduction flotte ne peut pas être négative.'})
     @Max(100, {message: 'La réduction flotte ne peut pas être supérieure à 100.'})
@@ -267,7 +260,7 @@
             organization_code: this.organizationCode,
             certificate_type: this.certificateType,
             email_notification: this.emailNotification,
-            generated_by: this.generatedBy,
+            generated_by: this.generatedBy || 'ORASS_INTEGRATION',
             channel: this.channel,
             productions: [
                 {
