import { Router } from 'express';
import { CertifyLinkController } from '@controllers/certify-link.controller';
import { validateDto } from '@middlewares/validation.middleware';
import { asyncHandlerMiddleware } from '@middlewares/async-handler.middleware';
import { authMiddleware, requirePermissions } from '@middlewares/auth.middleware';
import {CreateEditionFromOrassDataRequest} from "@dto/orass.dto";

export function createCertifyLinkRoutes(certifyLinkController: CertifyLinkController): Router {
    const router = Router();

    /**
     * @route GET /policies/search
     * @desc Search ORASS policies with various criteria
     * @access Private
     */
    router.get('/policies/search',
        authMiddleware,
        requirePermissions(['policies.read']),
        asyncHandlerMiddleware(certifyLinkController.searchOrassPolicies.bind(certifyLinkController))
    );

    /**
     * @route POST /edition-request/create
     * @desc Create edition request from ORASS policy
     * @access Private
     */
    router.post('/edition-requests/production',
        authMiddleware,
        requirePermissions(['edition.requests.create']),
        validateDto(CreateEditionFromOrassDataRequest),
        asyncHandlerMiddleware(certifyLinkController.createEditionRequestFromOrassPolicy.bind(certifyLinkController))
    );

    /**
     * @route GET /edition-requests
     * @desc Get attestations from ASACI API filtered by generated_id and other criteria
     * @access Private
     */
    router.get('/edition-requests',
        authMiddleware,
        requirePermissions(['edition.requests.read']),
        asyncHandlerMiddleware(certifyLinkController.getEditionRequestFromAsaci.bind(certifyLinkController))
    );

    /**
     * @route GET /user/edition-requests
     * @desc Get stored ASACI requests for the authenticated user
     * @access Private
     */
    router.get('/user/edition-requests',
        authMiddleware,
        requirePermissions(['user.edition.requests.read']),
        asyncHandlerMiddleware(certifyLinkController.getStoredAsaciRequests.bind(certifyLinkController))
    );

    /**
     * @route GET /edition-requests/:requestId
     * @desc Get specific ASACI request by ID
     * @access Private
     */
    router.get('/edition-requests/:requestId',
        authMiddleware,
        requirePermissions(['edition.requests.read']),
        asyncHandlerMiddleware(certifyLinkController.getAsaciRequestById.bind(certifyLinkController))
    );

    /**
     * @route POST /edition-requests/:requestId/download
     * @desc Download edition request and track download count
     * @access Private
     */
    router.post('/edition-requests/:requestId/download',
        authMiddleware,
        requirePermissions(['edition.requests.download']),
        asyncHandlerMiddleware(certifyLinkController.downloadEditionRequest.bind(certifyLinkController))
    );

    /**
     * @route GET /user/statistics
     * @desc Get user statistics for ASACI requests
     * @access Private
     */
    router.get('/user/statistics',
        authMiddleware,
        requirePermissions(['user.statistics.read']),
        asyncHandlerMiddleware(certifyLinkController.getUserStatistics.bind(certifyLinkController))
    );

    /**
     * @route GET /orass/statistics
     * @desc Get ORASS statistics
     * @access Private
     */
    router.get('/orass/statistics',
        authMiddleware,
        requirePermissions(['orass.statistics.read']),
        asyncHandlerMiddleware(certifyLinkController.getOrassStatistics.bind(certifyLinkController))
    );

    /**
     * @route POST /edition-request/download-link
     * @desc Get an edition request download link by ASACI edition request reference/ID
     * @access Private
     */
<<<<<<< HEAD
    //TODO: Turn this route into a query
    router.get('/certificates/:reference/download-link',
        authMiddleware,
        // requirePermissions(['asaci:certificates:download']),
        asyncHandlerMiddleware(certifyLinkController.getCertificateDownloadLink.bind(certifyLinkController))
=======
    router.get('/edition-requests/:reference/download-link',
        authMiddleware,
        requirePermissions(['edition.requests.download']),
        asyncHandlerMiddleware(certifyLinkController.getEditionRequestDownloadLink.bind(certifyLinkController))
>>>>>>> ce49a269
    );

    /**
     * @route POST /edition-requests/batch-download-links
     * @desc Batch get edition requests download links by multiple ASACI edition requests references
     * @access Private
     * @body certificateReferences - Array of ASACI certificate references/IDs (max 50)
     */
    router.post('/edition-requests/batch-download-links',
        authMiddleware,
        requirePermissions(['edition.requests.download']),
        asyncHandlerMiddleware(certifyLinkController.getBatchEditionRequestDownloadLinks.bind(certifyLinkController))
    );

    return router;
}<|MERGE_RESOLUTION|>--- conflicted
+++ resolved
@@ -102,18 +102,10 @@
      * @desc Get an edition request download link by ASACI edition request reference/ID
      * @access Private
      */
-<<<<<<< HEAD
-    //TODO: Turn this route into a query
-    router.get('/certificates/:reference/download-link',
-        authMiddleware,
-        // requirePermissions(['asaci:certificates:download']),
-        asyncHandlerMiddleware(certifyLinkController.getCertificateDownloadLink.bind(certifyLinkController))
-=======
     router.get('/edition-requests/:reference/download-link',
         authMiddleware,
         requirePermissions(['edition.requests.download']),
         asyncHandlerMiddleware(certifyLinkController.getEditionRequestDownloadLink.bind(certifyLinkController))
->>>>>>> ce49a269
     );
 
     /**
